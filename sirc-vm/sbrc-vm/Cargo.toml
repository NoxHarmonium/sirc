[package]
name = "sbrc_vm"
version = "0.1.0"
edition = "2021"

[dependencies]
<<<<<<< HEAD
clap = { version = "4.4.6", features = ["derive"] }
=======
clap = { version = "4.4.16", features = ["derive"] }
clap-verbosity-flag = "2.1.1"
device_debug = { path = "../device-debug" }
device_ram = { path = "../device-ram" }
device_terminal = { path = "../device-terminal" }
log = "0.4.20"
peripheral_bus = { path = "../peripheral-bus" }
>>>>>>> 998f4b13
peripheral_clock = { path = "../peripheral-clock" }
peripheral_cpu = { path = "../peripheral-cpu" }
stderrlog = "0.5.4"<|MERGE_RESOLUTION|>--- conflicted
+++ resolved
@@ -4,9 +4,6 @@
 edition = "2021"
 
 [dependencies]
-<<<<<<< HEAD
-clap = { version = "4.4.6", features = ["derive"] }
-=======
 clap = { version = "4.4.16", features = ["derive"] }
 clap-verbosity-flag = "2.1.1"
 device_debug = { path = "../device-debug" }
@@ -14,7 +11,6 @@
 device_terminal = { path = "../device-terminal" }
 log = "0.4.20"
 peripheral_bus = { path = "../peripheral-bus" }
->>>>>>> 998f4b13
 peripheral_clock = { path = "../peripheral-clock" }
 peripheral_cpu = { path = "../peripheral-cpu" }
 stderrlog = "0.5.4"