--- conflicted
+++ resolved
@@ -9,18 +9,11 @@
 nom = "7.1.3"
 nom-supreme = "0.8.0"
 itertools = "0.11.0"
-<<<<<<< HEAD
-postcard = { version = "1.0.8", features = ["alloc"] }
-serde = "1.0.188"
-bytemuck = "1.14.0"
-num-traits = "0.2"
-=======
 postcard = { version = "1.0.6", features = ["alloc"] }
 serde = "1.0.186"
-bytemuck = "1.13.1"
+bytemuck = "1.14.0"
 num-traits = "0.2"
 
 [dev-dependencies]
 insta = { version = "1.31.0", features = ["yaml"] }
-pretty-hex = "0.2.1"
->>>>>>> 998f4b13
+pretty-hex = "0.2.1"