--- conflicted
+++ resolved
@@ -10,11 +10,6 @@
 nom-supreme = "0.8.0"
 itertools = "0.11.0"
 postcard = { version = "1.0.6", features = ["alloc"] }
-<<<<<<< HEAD
 serde = "1.0.186"
 bytemuck = "1.13.1"
-=======
-serde = "1.0.183"
-bytemuck = "1.13.1"
-num-traits = "0.2"
->>>>>>> 3310b3ae
+num-traits = "0.2"